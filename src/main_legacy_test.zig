const std = @import("std");
const lp = @import("lightpanda");

const Allocator = std.mem.Allocator;

// used in custom panic handler
var current_test: ?[]const u8 = null;

pub fn main() !void {
    var gpa: std.heap.DebugAllocator(.{}) = .init;
    defer _ = gpa.deinit();

    const allocator = gpa.allocator();

    var args = try std.process.argsWithAllocator(allocator);
    defer args.deinit();
    _ = args.next(); // executable name

    var filter: ?[]const u8 = null;
    if (args.next()) |n| {
        filter = n;
    }

    var http_server = try TestHTTPServer.init();
    defer http_server.deinit();

    {
        var wg: std.Thread.WaitGroup = .{};
        wg.startMany(1);
        var thrd = try std.Thread.spawn(.{}, TestHTTPServer.run, .{ &http_server, &wg });
        thrd.detach();
        wg.wait();
    }
    lp.log.opts.level = .warn;

    var app = try lp.App.init(allocator, .{
        .run_mode = .serve,
        .tls_verify_host = false,
        .user_agent = "User-Agent: Lightpanda/1.0 internal-tester",
    });
    defer app.deinit();

    var test_arena = std.heap.ArenaAllocator.init(allocator);
    defer test_arena.deinit();

    var browser = try lp.Browser.init(app);
    defer browser.deinit();

    const session = try browser.newSession();

    var dir = try std.fs.cwd().openDir("src/browser/tests/legacy/", .{ .iterate = true, .no_follow = true });
    defer dir.close();
    var walker = try dir.walk(allocator);
    defer walker.deinit();
    while (try walker.next()) |entry| {
        _ = test_arena.reset(.retain_capacity);
        if (entry.kind != .file) {
            continue;
        }

        if (!std.mem.endsWith(u8, entry.basename, ".html")) {
            continue;
        }

        if (std.mem.endsWith(u8, entry.basename, ".skip.html")) {
            continue;
        }

        // These are crashing, comment this out to skip them.
        // if (std.mem.indexOf(u8, entry.basename, "navigation") != null) {
        //     continue;
        // }
        // if (std.mem.indexOf(u8, entry.basename, "history") != null) {
        //     continue;
        // }

        if (filter) |f| {
            if (std.mem.indexOf(u8, entry.path, f) == null) {
                continue;
            }
        }
        std.debug.print("\n===={s}====\n", .{entry.path});
        current_test = entry.path;
        run(test_arena.allocator(), entry.path, session) catch |err| {
            std.debug.print("Failure: {s} - {any}\n", .{ entry.path, err });
        };
    }
}

pub fn run(allocator: Allocator, file: []const u8, session: *lp.Session) !void {
    const url = try std.fmt.allocPrintSentinel(allocator, "http://localhost:9589/{s}", .{file}, 0);

    const page = try session.createPage();
    defer session.removePage();

    const js_context = page.js;
    var try_catch: lp.js.TryCatch = undefined;
    try_catch.init(js_context);
    defer try_catch.deinit();

    try page.navigate(url, .{});
    _ = session.wait(2000);

<<<<<<< HEAD
=======
    // page._session.browser.runMicrotasks();
    // page._session.browser.runMessageLoop();

>>>>>>> 248ce4f1
    js_context.eval("testing.assertOk()", "testing.assertOk()") catch |err| {
        const msg = try_catch.err(allocator) catch @errorName(err) orelse "unknown";

        std.debug.print("{s}: test failure\nError: {s}\n", .{ file, msg });
        return err;
    };
}

const TestHTTPServer = struct {
    shutdown: bool,
    dir: std.fs.Dir,
    listener: ?std.net.Server,

    pub fn init() !TestHTTPServer {
        return .{
            .dir = try std.fs.cwd().openDir("src/browser/tests/legacy/", .{}),
            .shutdown = true,
            .listener = null,
        };
    }

    pub fn deinit(self: *TestHTTPServer) void {
        self.shutdown = true;
        if (self.listener) |*listener| {
            listener.deinit();
        }
        self.dir.close();
    }

    pub fn run(self: *TestHTTPServer, wg: *std.Thread.WaitGroup) !void {
        const address = try std.net.Address.parseIp("127.0.0.1", 9589);

        self.listener = try address.listen(.{ .reuse_address = true });
        var listener = &self.listener.?;

        wg.finish();

        while (true) {
            const conn = listener.accept() catch |err| {
                if (self.shutdown) {
                    return;
                }
                return err;
            };
            const thrd = try std.Thread.spawn(.{}, handleConnection, .{ self, conn });
            thrd.detach();
        }
    }

    fn handleConnection(self: *TestHTTPServer, conn: std.net.Server.Connection) !void {
        defer conn.stream.close();

        var req_buf: [2048]u8 = undefined;
        var conn_reader = conn.stream.reader(&req_buf);
        var conn_writer = conn.stream.writer(&req_buf);

        var http_server = std.http.Server.init(conn_reader.interface(), &conn_writer.interface);

        while (true) {
            var req = http_server.receiveHead() catch |err| switch (err) {
                error.ReadFailed => continue,
                error.HttpConnectionClosing => continue,
                else => {
                    std.debug.print("Test HTTP Server error: {}\n", .{err});
                    return err;
                },
            };

            self.handler(&req) catch |err| {
                std.debug.print("test http error '{s}': {}\n", .{ req.head.target, err });
                try req.respond("server error", .{ .status = .internal_server_error });
                return;
            };
        }
    }

    fn handler(server: *TestHTTPServer, req: *std.http.Server.Request) !void {
        const path = req.head.target;

        if (std.mem.eql(u8, path, "/xhr")) {
            return req.respond("1234567890" ** 10, .{
                .extra_headers = &.{
                    .{ .name = "Content-Type", .value = "text/html; charset=utf-8" },
                },
            });
        }

        if (std.mem.eql(u8, path, "/xhr/json")) {
            return req.respond("{\"over\":\"9000!!!\"}", .{
                .extra_headers = &.{
                    .{ .name = "Content-Type", .value = "application/json" },
                },
            });
        }

        // strip out leading '/' to make the path relative
        const file = try server.dir.openFile(path[1..], .{});
        defer file.close();

        const stat = try file.stat();
        var send_buffer: [4096]u8 = undefined;

        var res = try req.respondStreaming(&send_buffer, .{
            .content_length = stat.size,
            .respond_options = .{
                .extra_headers = &.{
                    .{ .name = "content-type", .value = getContentType(path) },
                },
            },
        });

        var read_buffer: [4096]u8 = undefined;
        var reader = file.reader(&read_buffer);
        _ = try res.writer.sendFileAll(&reader, .unlimited);
        try res.writer.flush();
        try res.end();
    }

    pub fn sendFile(req: *std.http.Server.Request, file_path: []const u8) !void {
        var file = std.fs.cwd().openFile(file_path, .{}) catch |err| switch (err) {
            error.FileNotFound => return req.respond("server error", .{ .status = .not_found }),
            else => return err,
        };
        defer file.close();

        const stat = try file.stat();
        var send_buffer: [4096]u8 = undefined;

        var res = try req.respondStreaming(&send_buffer, .{
            .content_length = stat.size,
            .respond_options = .{
                .extra_headers = &.{
                    .{ .name = "content-type", .value = getContentType(file_path) },
                },
            },
        });

        var read_buffer: [4096]u8 = undefined;
        var reader = file.reader(&read_buffer);
        _ = try res.writer.sendFileAll(&reader, .unlimited);
        try res.writer.flush();
        try res.end();
    }

    fn getContentType(file_path: []const u8) []const u8 {
        if (std.mem.endsWith(u8, file_path, ".js")) {
            return "application/json";
        }

        if (std.mem.endsWith(u8, file_path, ".html")) {
            return "text/html";
        }

        if (std.mem.endsWith(u8, file_path, ".htm")) {
            return "text/html";
        }

        if (std.mem.endsWith(u8, file_path, ".xml")) {
            // some wpt tests do this
            return "text/xml";
        }

        std.debug.print("TestHTTPServer asked to serve an unknown file type: {s}\n", .{file_path});
        return "text/html";
    }
};

pub const panic = std.debug.FullPanic(struct {
    pub fn panicFn(msg: []const u8, first_trace_addr: ?usize) noreturn {
        if (current_test) |ct| {
            std.debug.print("===panic running: {s}===\n", .{ct});
        }
        std.debug.defaultPanic(msg, first_trace_addr);
    }
}.panicFn);<|MERGE_RESOLUTION|>--- conflicted
+++ resolved
@@ -66,14 +66,6 @@
             continue;
         }
 
-        // These are crashing, comment this out to skip them.
-        // if (std.mem.indexOf(u8, entry.basename, "navigation") != null) {
-        //     continue;
-        // }
-        // if (std.mem.indexOf(u8, entry.basename, "history") != null) {
-        //     continue;
-        // }
-
         if (filter) |f| {
             if (std.mem.indexOf(u8, entry.path, f) == null) {
                 continue;
@@ -101,12 +93,6 @@
     try page.navigate(url, .{});
     _ = session.wait(2000);
 
-<<<<<<< HEAD
-=======
-    // page._session.browser.runMicrotasks();
-    // page._session.browser.runMessageLoop();
-
->>>>>>> 248ce4f1
     js_context.eval("testing.assertOk()", "testing.assertOk()") catch |err| {
         const msg = try_catch.err(allocator) catch @errorName(err) orelse "unknown";
 
