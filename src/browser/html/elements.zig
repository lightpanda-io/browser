--- conflicted
+++ resolved
@@ -1285,7 +1285,6 @@
         .{ "a.href = 'about'", null },
         .{ "a.href", "https://lightpanda.io/opensource-browser/about" },
     }, .{});
-<<<<<<< HEAD
 
     // detached node cannot be focused
     try runner.testCases(&.{
@@ -1293,7 +1292,6 @@
         .{ "document.createElement('a').focus()", null },
         .{ "document.activeElement === focused", "true" },
     }, .{});
-=======
 }
 test "Browser.HTML.HtmlInputElement.propeties" {
     var runner = try testing.jsRunner(testing.tracking_allocator, .{ .url = "https://lightpanda.io/noslashattheend" });
@@ -1430,5 +1428,4 @@
             .{ elem_dot_prop, always orelse check.expected orelse check.input },
         }, .{});
     }
->>>>>>> ceb94530
 }