--- conflicted
+++ resolved
@@ -234,11 +234,8 @@
 
     self._parse_state = .pre;
     self._load_state = .parsing;
-<<<<<<< HEAD
     self._queued_navigation = null;
-=======
     self._parse_mode = .document;
->>>>>>> 3ab09d87
     self._attribute_lookup = .empty;
     self._attribute_named_node_map_lookup = .empty;
     self._event_manager = EventManager.init(self);
